import XCTest
@testable import Waveform
import AVFoundation
import Metal
import MetalKit
import CoreFoundation
import CoreGraphics

final class WaveformTests: XCTestCase {
    let device = MTLCreateSystemDefaultDevice()!
    var queue: MTLCommandQueue!
    var texture: MTLTexture!
    var pass: MTLRenderPassDescriptor!
    
    override func setUp() {
        
        queue = device.makeCommandQueue()!

        let w = 512
        let h = 512

        let textureDesc = MTLTextureDescriptor()
        textureDesc.pixelFormat = .bgra8Unorm
        textureDesc.width = w
        textureDesc.height = h

        textureDesc.usage = [.renderTarget, .shaderRead, .shaderWrite]
        textureDesc.storageMode = .shared

        texture = device.makeTexture(descriptor: textureDesc)
        XCTAssertNotNil(texture)

        pass = MTLRenderPassDescriptor()
        pass.colorAttachments[0].texture = texture
        pass.colorAttachments[0].storeAction = .store
        pass.colorAttachments[0].loadAction = .clear
        pass.colorAttachments[0].clearColor = MTLClearColorMake(0, 0, 0, 1)
    }
    
    func writeCGImage(image: CGImage, url: CFURL) {
        let dest = CGImageDestinationCreateWithURL(url, kUTTypePNG, 1, nil)!
        CGImageDestinationAddImage(dest, image, nil)
        assert(CGImageDestinationFinalize(dest))
    }
    
    func testRenderWaveform() throws {
        guard let url = Bundle.module.url(forResource: "beat", withExtension: "aiff") else {
            XCTFail()
            return
        }
        
        let file = try! AVAudioFile(forReading: url)
        
        let audioFormat = AVAudioFormat(commonFormat: .pcmFormatFloat32,
                                        sampleRate: file.fileFormat.sampleRate,
                                        channels: file.fileFormat.channelCount, interleaved: false)!
        
        let buffer = AVAudioPCMBuffer(pcmFormat: audioFormat, frameCapacity: AVAudioFrameCount(file.length))!
        
        try! file.read(into: buffer)
        
        let renderer = Renderer(device: device)
        
        let leftChannelData = buffer.floatChannelData![0]
        
        renderer.minWaveformBuffer = device.makeBuffer(bytes: UnsafeMutablePointer(leftChannelData),
                                                    length: Int(file.length) * MemoryLayout<Float>.size)
        renderer.maxWaveformBuffer = device.makeBuffer(bytes: UnsafeMutablePointer(leftChannelData),
                                                    length: Int(file.length) * MemoryLayout<Float>.size)
        
        let commandBuffer = queue.makeCommandBuffer()!
        renderer.encode(to: commandBuffer, pass: pass)
        
        commandBuffer.commit()
        commandBuffer.waitUntilCompleted()
<<<<<<< HEAD
        
=======

>>>>>>> c101f3c7
        let tex = texture
        print("done")
    }
}<|MERGE_RESOLUTION|>--- conflicted
+++ resolved
@@ -73,11 +73,7 @@
         
         commandBuffer.commit()
         commandBuffer.waitUntilCompleted()
-<<<<<<< HEAD
-        
-=======
 
->>>>>>> c101f3c7
         let tex = texture
         print("done")
     }
